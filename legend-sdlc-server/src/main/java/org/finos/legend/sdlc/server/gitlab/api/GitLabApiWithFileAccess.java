// Copyright 2020 Goldman Sachs
//
// Licensed under the Apache License, Version 2.0 (the "License");
// you may not use this file except in compliance with the License.
// You may obtain a copy of the License at
//
//      http://www.apache.org/licenses/LICENSE-2.0
//
// Unless required by applicable law or agreed to in writing, software
// distributed under the License is distributed on an "AS IS" BASIS,
// WITHOUT WARRANTIES OR CONDITIONS OF ANY KIND, either express or implied.
// See the License for the specific language governing permissions and
// limitations under the License.

package org.finos.legend.sdlc.server.gitlab.api;

import org.apache.commons.compress.archivers.ArchiveEntry;
import org.apache.commons.compress.archivers.ArchiveInputStream;
import org.apache.commons.compress.archivers.tar.TarArchiveInputStream;
import org.apache.commons.compress.compressors.gzip.GzipCompressorInputStream;
import org.eclipse.collections.api.factory.Lists;
import org.eclipse.collections.api.factory.Maps;
import org.eclipse.collections.api.factory.Sets;
import org.eclipse.collections.api.list.MutableList;
import org.eclipse.collections.api.set.MutableSet;
import org.finos.legend.sdlc.domain.model.project.ProjectType;
import org.finos.legend.sdlc.domain.model.project.configuration.ProjectConfiguration;
import org.finos.legend.sdlc.domain.model.revision.Revision;
import org.finos.legend.sdlc.domain.model.revision.RevisionAlias;
import org.finos.legend.sdlc.domain.model.version.Version;
import org.finos.legend.sdlc.domain.model.version.VersionId;
import org.finos.legend.sdlc.server.error.LegendSDLCServerException;
import org.finos.legend.sdlc.server.gitlab.GitLabProjectId;
import org.finos.legend.sdlc.server.gitlab.auth.GitLabUserContext;
import org.finos.legend.sdlc.server.gitlab.tools.GitLabApiTools;
import org.finos.legend.sdlc.server.gitlab.tools.PagerTools;
import org.finos.legend.sdlc.server.project.AbstractFileAccessContext;
import org.finos.legend.sdlc.server.project.ProjectFileAccessProvider;
import org.finos.legend.sdlc.server.project.ProjectFileAccessProvider.FileModificationContext;
import org.finos.legend.sdlc.server.project.ProjectFileAccessProvider.RevisionAccessContext;
import org.finos.legend.sdlc.server.project.ProjectFileOperation;
import org.finos.legend.sdlc.server.project.ProjectFiles;
import org.finos.legend.sdlc.server.project.ProjectPaths;
import org.finos.legend.sdlc.server.project.ProjectStructure;
import org.finos.legend.sdlc.server.tools.BackgroundTaskProcessor;
import org.finos.legend.sdlc.server.tools.IOTools;
import org.finos.legend.sdlc.server.tools.StringTools;
import org.gitlab4j.api.CommitsApi;
import org.gitlab4j.api.Constants;
import org.gitlab4j.api.Constants.Encoding;
import org.gitlab4j.api.GitLabApi;
import org.gitlab4j.api.GitLabApiException;
import org.gitlab4j.api.Pager;
import org.gitlab4j.api.RepositoryApi;
import org.gitlab4j.api.RepositoryFileApi;
import org.gitlab4j.api.models.Branch;
import org.gitlab4j.api.models.Commit;
import org.gitlab4j.api.models.CommitAction;
import org.gitlab4j.api.models.CommitAction.Action;
import org.gitlab4j.api.models.CommitRef;
import org.gitlab4j.api.models.CommitRef.RefType;
import org.gitlab4j.api.models.Pipeline;
import org.gitlab4j.api.models.PipelineStatus;
import org.gitlab4j.api.models.Release;
import org.gitlab4j.api.models.RepositoryFile;
import org.gitlab4j.api.models.Tag;
import org.gitlab4j.api.models.TreeItem;
import org.slf4j.Logger;
import org.slf4j.LoggerFactory;

import java.io.Closeable;
import java.io.IOException;
import java.io.InputStream;
import java.nio.charset.StandardCharsets;
import java.time.Instant;
import java.util.Arrays;
import java.util.Base64;
import java.util.Collections;
import java.util.Comparator;
import java.util.Date;
import java.util.List;
import java.util.Map;
import java.util.Objects;
import java.util.Spliterator;
import java.util.function.Consumer;
import java.util.function.Predicate;
import java.util.stream.Collectors;
import java.util.stream.Stream;
import javax.ws.rs.core.Response.Status;
import javax.ws.rs.core.Response.Status.Family;

abstract class GitLabApiWithFileAccess extends BaseGitLabApi
{
    private static final Logger LOGGER = LoggerFactory.getLogger(GitLabApiWithFileAccess.class);

    private static final int MAX_COMMIT_SIZE = 512;
    private static final int MAX_COMMIT_RETRIES = 10;

    private final BackgroundTaskProcessor backgroundTaskProcessor;

    protected GitLabApiWithFileAccess(GitLabUserContext userContext, BackgroundTaskProcessor backgroundTaskProcessor)
    {
        super(userContext);
        this.backgroundTaskProcessor = backgroundTaskProcessor;
    }

    protected ProjectConfiguration getProjectConfiguration(String projectId, String workspaceId, String revisionId, ProjectFileAccessProvider.WorkspaceAccessType workspaceAccessType)
    {
        ProjectConfiguration config = ProjectStructure.getProjectConfiguration(projectId, workspaceId, revisionId, getProjectFileAccessProvider(), workspaceAccessType);
        if (config == null)
        {
            ProjectType projectType = getProjectTypeFromMode(GitLabProjectId.getGitLabMode(projectId));
            config = ProjectStructure.getDefaultProjectConfiguration(projectId, projectType);
        }
        return config;
    }

    protected ProjectConfiguration getProjectConfiguration(String projectId, VersionId versionId)
    {
        ProjectConfiguration config = ProjectStructure.getProjectConfiguration(projectId, versionId, getProjectFileAccessProvider());
        if (config == null)
        {
            ProjectType projectType = getProjectTypeFromMode(GitLabProjectId.getGitLabMode(projectId));
            config = ProjectStructure.getDefaultProjectConfiguration(projectId, projectType);
        }
        return config;
    }

    protected ProjectStructure getProjectStructure(String projectId, String workspaceId, String revisionId, ProjectFileAccessProvider.WorkspaceAccessType workspaceAccessType)
    {
        return ProjectStructure.getProjectStructure(projectId, workspaceId, revisionId, getProjectFileAccessProvider(), workspaceAccessType);
    }

    protected ProjectFileAccessProvider getProjectFileAccessProvider()
    {
        return new GitLabProjectFileAccessProvider();
    }

    private String getCurrentRevisionId(GitLabProjectId projectId, String workspaceId, ProjectFileAccessProvider.WorkspaceAccessType workspaceAccessType)
    {
        Revision revision = new GitLabRevisionAccessContext(projectId, workspaceId, workspaceAccessType, null).getCurrentRevision();
        return (revision == null) ? null : revision.getId();
    }

    private class GitLabProjectFileAccessProvider implements ProjectFileAccessProvider
    {
        // File Access Access Context

        @Override
        public FileAccessContext getFileAccessContext(String projectId, String workspaceId, WorkspaceAccessType workspaceAccessType, String revisionId)
        {
            return new GitLabProjectFileAccessContext(parseProjectId(projectId), workspaceId, revisionId, workspaceAccessType);
        }

        @Override
        public FileAccessContext getFileAccessContext(String projectId, VersionId versionId)
        {
            return new GitLabProjectVersionFileAccessContext(parseProjectId(projectId), versionId);
        }

        // Revision Access Context

        @Override
        public RevisionAccessContext getRevisionAccessContext(String projectId, String workspaceId, WorkspaceAccessType workspaceAccessType, Iterable<? extends String> paths)
        {
            return new GitLabRevisionAccessContext(parseProjectId(projectId), workspaceId, workspaceAccessType, paths);
        }

        @Override
        public RevisionAccessContext getRevisionAccessContext(String projectId, VersionId versionId, Iterable<? extends String> paths)
        {
            return new GitLabProjectVersionRevisionAccessContext(parseProjectId(projectId), versionId, paths);
        }

        // File Modification Context

        @Override
        public FileModificationContext getFileModificationContext(String projectId, String workspaceId, WorkspaceAccessType workspaceAccessType, String revisionId)
        {
            return new GitLabProjectFileFileModificationContext(parseProjectId(projectId), workspaceId, revisionId, workspaceAccessType);
        }
    }

    private abstract class AbstractGitLabFileAccessContext extends AbstractFileAccessContext
    {
        protected final GitLabProjectId projectId;

        AbstractGitLabFileAccessContext(GitLabProjectId projectId)
        {
            this.projectId = projectId;
        }

        @Override
        protected Stream<ProjectFileAccessProvider.ProjectFile> getFilesInCanonicalDirectories(MutableList<String> directories)
        {
            Exception exception;
            try
            {
                return getFilesFromRepoArchive(directories);
            }
            catch (Exception e)
            {
                exception = e;
            }

            if (exception instanceof GitLabApiException)
            {
                int statusCode = ((GitLabApiException) exception).getHttpStatus();
                if ((statusCode == Status.NOT_FOUND.getStatusCode()) && "404 File Not Found".equals(exception.getMessage()))
                {
                    // This means the repository is empty
                    return Stream.empty();
                }
                if ((statusCode == Status.TOO_MANY_REQUESTS.getStatusCode()) || (statusCode == Status.NOT_ACCEPTABLE.getStatusCode()))
                {
                    LOGGER.warn("Failed to get files for {} from repository archive (http status: {}), will try to get them from tree(s)", getReference(), statusCode, exception);
                    try
                    {
                        return getFilesFromTrees(directories);
                    }
                    catch (Exception e)
                    {
                        try
                        {
                            e.addSuppressed(exception);
                        }
                        catch (Exception ignore)
                        {
                            // ignore failure to add suppressed exception
                        }
                        exception = e;
                    }
                }
            }
            throw buildException(exception,
                    () -> "User " + getCurrentUser() + " is not allowed to access files for " + getDescriptionForExceptionMessage(),
                    () -> "Unknown " + getDescriptionForExceptionMessage(),
                    () -> "Failed to access files for " + getDescriptionForExceptionMessage());
        }

        private Stream<ProjectFileAccessProvider.ProjectFile> getFilesFromRepoArchive(MutableList<String> directories) throws GitLabApiException, IOException
        {
            InputStream inStream = null;
            ArchiveInputStream archiveInputStream = null;
            try
            {
                String referenceId = getReference();
                RepositoryApi repositoryApi = getGitLabApi(this.projectId.getGitLabMode()).getRepositoryApi();
                inStream = withRetries(() -> repositoryApi.getRepositoryArchive(this.projectId.getGitLabId(), referenceId));
                archiveInputStream = new TarArchiveInputStream(new GzipCompressorInputStream(inStream));
                Stream<ProjectFileAccessProvider.ProjectFile> stream = IOTools.streamCloseableSpliterator(new ArchiveStreamProjectFileSpliterator(archiveInputStream), false);
                if (directories.size() == 1)
                {
                    String directory = directories.get(0);
                    if (!ProjectPaths.ROOT_DIRECTORY.equals(directory))
                    {
                        stream = stream.filter(f -> f.getPath().startsWith(directory));
                    }
                }
                else
                {
                    stream = stream.filter(f ->
                    {
                        String path = f.getPath();
                        return directories.anySatisfy(path::startsWith);
                    });
                }
                return stream;
            }
            catch (Exception e)
            {
                if (archiveInputStream != null)
                {
                    try
                    {
                        archiveInputStream.close();
                    }
                    catch (Exception ignore)
                    {
                        // ignore this
                    }
                }
                if (inStream != null)
                {
                    try
                    {
                        inStream.close();
                    }
                    catch (Exception ignore)
                    {
                        // ignore this
                    }
                }
                throw e;
            }
        }

        private Stream<ProjectFileAccessProvider.ProjectFile> getFilesFromTrees(List<String> directories) throws GitLabApiException
        {
            String referenceId = getReference();
            RepositoryApi repositoryApi = getGitLabApi(this.projectId.getGitLabMode()).getRepositoryApi();
            MutableList<Pager<TreeItem>> pagers = Lists.mutable.ofInitialCapacity(directories.size());
            for (String directory : directories)
            {
                String filePath = ProjectPaths.ROOT_DIRECTORY.equals(directory) ? null : directory.substring(1);
                Pager<TreeItem> pager;
                try
                {
                    pager = withRetries(() -> repositoryApi.getTree(this.projectId.getGitLabId(), filePath, referenceId, true, ITEMS_PER_PAGE));
                }
                catch (GitLabApiException e)
                {
                    if (GitLabApiTools.isNotFoundGitLabApiException(e) && "404 Tree Not Found".equals(e.getMessage()))
                    {
                        // The directory doesn't exist, no need to add a pager
                        pager = null;
                    }
                    else
                    {
                        throw e;
                    }
                }
                if (pager != null)
                {
                    pagers.add(pager);
                }
            }
            if (pagers.isEmpty())
            {
                return Stream.empty();
            }
            return pagers.stream()
                    .flatMap(PagerTools::stream)
                    .filter(ti -> ti.getType() == TreeItem.Type.BLOB)
                    .map(TreeItem::getPath)
                    .map(p -> p.startsWith("/") ? p : ("/" + p))
                    .map(path -> ProjectFiles.newDelegatingProjectFile(path, this::getFile));
        }

        @Override
        public ProjectFileAccessProvider.ProjectFile getFile(String path)
        {
            String referenceId = getReference();
            try
            {
                RepositoryFileApi repositoryFileApi = getGitLabApi(this.projectId.getGitLabMode()).getRepositoryFileApi();
                String gitLabFilePath = toGitLabFilePath(path);
                RepositoryFile file = withRetries(() -> repositoryFileApi.getFile(this.projectId.getGitLabId(), gitLabFilePath, referenceId, true));
                Encoding encoding = file.getEncoding();
                if (encoding == null)
                {
                    throw new RuntimeException("Unknown encoding: null");
                }
                switch (encoding)
                {
                    case TEXT:
                    {
                        return ProjectFiles.newStringProjectFile(path, file.getContent());
                    }
                    case BASE64:
                    {
                        byte[] content = Base64.getDecoder().decode(file.getContent().getBytes(StandardCharsets.ISO_8859_1));
                        return ProjectFiles.newByteArrayProjectFile(path, content);
                    }
                    default:
                    {
                        throw new RuntimeException("Unknown encoding: " + encoding);
                    }
                }
            }
            catch (Exception e)
            {
                if (GitLabApiTools.isNotFoundGitLabApiException(e))
                {
                    return null;
                }
                throw buildException(e,
                        () -> "User " + getCurrentUser() + " is not allowed to access file " + path + " for " + getDescriptionForExceptionMessage(),
                        () -> "Unknown file " + path + " for " + getDescriptionForExceptionMessage(),
                        () -> "Error getting file " + path + " for " + getDescriptionForExceptionMessage());
            }
        }

        @Override
        public boolean fileExists(String path)
        {
            String referenceId = getReference();
            try
            {
                RepositoryFileApi repositoryFileApi = getGitLabApi(this.projectId.getGitLabMode()).getRepositoryFileApi();
                String gitLabFilePath = toGitLabFilePath(path);
                RepositoryFile file = withRetries(() -> repositoryFileApi.getFile(this.projectId.getGitLabId(), gitLabFilePath, referenceId, false));
                return file != null;
            }
            catch (Exception e)
            {
                if (GitLabApiTools.isNotFoundGitLabApiException(e))
                {
                    return false;
                }
                throw buildException(e,
                        () -> "User " + getCurrentUser() + " is not allowed to access file " + path + " for " + getDescriptionForExceptionMessage(),
                        () -> "Unknown file " + path + " for " + getDescriptionForExceptionMessage(),
                        () -> "Error getting file " + path + " for " + getDescriptionForExceptionMessage());
            }
        }

        protected abstract String getReference();

        protected abstract String getDescriptionForExceptionMessage();
    }

    // NOTE: this file access context takes both workspaceId, and revisionId, which can make it look like when both
    // are provided, we will find revision in a particular workspace, but that's not the case.
    //
    // In case revisionId is provided, the final reference to be used will be the revisionId, and Gitlab API allows us to
    // access files of this commit regardless of the branch it belongs to. In particular, it can find commits whose branch
    // has been squashed, merged into master and deleted after a merge request. In this case the commit surely won;t appear
    // on master but Gitlab still got a hold of it.
    //
    // This is important because here we are leaving the semantic layer of the app and entering file access level in gitlab,
    // where we just need the reference, SHA to get files and underneath, we use a really powerful API to get the files via repository archive,
    // so we are allowed to access files of a commit that belongs to a deleted branch (in merge request for example)
    private class GitLabProjectFileAccessContext extends AbstractGitLabFileAccessContext
    {
        private final String workspaceId;
        private final String revisionId;
        private final ProjectFileAccessProvider.WorkspaceAccessType workspaceAccessType;

        private GitLabProjectFileAccessContext(GitLabProjectId projectId, String workspaceId, String revisionId, ProjectFileAccessProvider.WorkspaceAccessType workspaceAccessType)
        {
            super(projectId);
            this.workspaceId = workspaceId;
            this.revisionId = revisionId;
            this.workspaceAccessType = workspaceAccessType;
            if (this.workspaceId != null && this.workspaceAccessType == null)
            {
                throw new RuntimeException("workspace access type is required when workspace ID is specified");
            }
        }

        @Override
        protected String getReference()
        {
            return this.revisionId == null ? getBranchName(workspaceId, workspaceAccessType) : this.revisionId;
        }

        @Override
        protected String getDescriptionForExceptionMessage()
        {
            return BaseGitLabApi.getReferenceInfo(this.projectId, this.workspaceId, this.revisionId);
        }
    }

    private class GitLabProjectVersionFileAccessContext extends AbstractGitLabFileAccessContext
    {
        private final VersionId versionId;

        private GitLabProjectVersionFileAccessContext(GitLabProjectId projectId, VersionId versionId)
        {
            super(projectId);
            this.versionId = versionId;
        }

        @Override
        protected String getReference()
        {
            return buildVersionTagName(this.versionId);
        }

        @Override
        protected String getDescriptionForExceptionMessage()
        {
            return this.versionId.appendVersionIdString(new StringBuilder("version ")).append(" of project ").append(this.projectId).toString();
        }
    }

    private abstract class AbstractGitLabRevisionAccessContext implements RevisionAccessContext
    {
        protected final GitLabProjectId projectId;
        protected final MutableList<String> paths;

        // Either file or directory paths should already have been canonicalized at this point.
        AbstractGitLabRevisionAccessContext(GitLabProjectId projectId, Iterable<? extends String> canonicalPaths)
        {
            this.projectId = projectId;
            if (canonicalPaths == null)
            {
                this.paths = null;
            }
            else
            {
                MutableList<String> canonicalPathsList = Lists.mutable.withAll(canonicalPaths);
<<<<<<< HEAD
                if ((canonicalPathsList.size() == 1) && ProjectPaths.ROOT_DIRECTORY.equals(canonicalPathsList.get(0)))
=======
                if (canonicalPathsList.contains(ProjectPaths.ROOT_DIRECTORY))
>>>>>>> af7439b1
                {
                    this.paths = null;
                }
                else
                {
                    this.paths = canonicalPathsList.collect(p -> p.substring(1));
                }
            }
        }

        @Override
        public Revision getCurrentRevision()
        {
            try
            {
                CommitsApi commitsApi = getGitLabApi(this.projectId.getGitLabMode()).getCommitsApi();
                String referenceId = getReference();

                // Search for current commit
                Commit currentCommit;
                if (this.paths == null)
                {
                    currentCommit = getCurrentCommit(commitsApi, referenceId, null);
                }
                else
                {
                    Comparator<Commit> comparator = Comparator.nullsFirst(Comparator.comparing(Commit::getCommittedDate, Comparator.nullsFirst(Comparator.naturalOrder())));
                    currentCommit = null;
                    for (String path : this.paths)
                    {
                        Commit currentPathCommit = getCurrentCommit(commitsApi, referenceId, path);
                        if (comparator.compare(currentPathCommit, currentCommit) > 0)
                        {
                            currentCommit = currentPathCommit;
                        }
                    }
                }

                // Found a current commit
                if (currentCommit != null)
                {
                    return fromGitLabCommit(currentCommit);
                }

                // Check if reference exists
                if (!referenceExists())
                {
                    throw new LegendSDLCServerException("Unknown: " + getDescriptionForExceptionMessage(), Status.NOT_FOUND);
                }

                // Reference exists, but cannot get commits - check if we can get a base revision
                String baseRevisionId;
                try
                {
                    baseRevisionId = resolveRevisionId(RevisionAlias.BASE.getValue(), this);
                }
                catch (Exception ignore)
                {
                    baseRevisionId = null;
                }
                if (baseRevisionId != null)
                {
                    // We got a base revision but no commit - perhaps the reference is corrupt?
                    LOGGER.debug("Can't get current revision for {} even when the project has more than one revision (workspace or project may be corrupt)", getDescriptionForExceptionMessage());
                    throw new LegendSDLCServerException("Can't get current revision for " + getDescriptionForExceptionMessage() + " (workspace or project may be corrupt)", Status.INTERNAL_SERVER_ERROR);
                }
                // This happens when project is created but has no revision
                LOGGER.debug("Can't get current revision for {} because the project is created but has no revision", getDescriptionForExceptionMessage());
                return null;
            }
            catch (Exception e)
            {
                throw buildException(e,
                        () -> "User " + getCurrentUser() + " is not allowed to get current revision for " + getDescriptionForExceptionMessage(),
                        () -> "Unknown: " + getDescriptionForExceptionMessage(),
                        () -> "Error getting current revision for " + getDescriptionForExceptionMessage());
            }
        }

        private Commit getCurrentCommit(CommitsApi commitsApi, String referenceId, String filePath) throws GitLabApiException
        {
            Pager<Commit> pager = withRetries(() -> commitsApi.getCommits(this.projectId.getGitLabId(), referenceId, null, null, filePath, 1));
            List<Commit> page = pager.next();
            return ((page == null) || page.isEmpty()) ? null : page.get(0);
        }

        @Override
        public Revision getBaseRevision()
        {
            try
            {
                CommitsApi commitsApi = getGitLabApi(this.projectId.getGitLabMode()).getCommitsApi();
                String referenceId = getReference();

                // Search for base commit
                Commit baseCommit;
                if (this.paths == null)
                {
                    baseCommit = getBaseCommit(commitsApi, referenceId, null);
                }
                else
                {
                    Comparator<Commit> comparator = Comparator.nullsLast(Comparator.comparing(Commit::getCommittedDate, Comparator.nullsLast(Comparator.naturalOrder())));
                    baseCommit = null;
                    for (String path : this.paths)
                    {
                        Commit basePathCommit = getBaseCommit(commitsApi, referenceId, path);
                        if (comparator.compare(basePathCommit, baseCommit) < 0)
                        {
                            baseCommit = basePathCommit;
                        }
                    }
                }

                // Found base commit
                if (baseCommit != null)
                {
                    return fromGitLabCommit(baseCommit);
                }

                // Check if the reference exists
                if (!referenceExists())
                {
                    throw new LegendSDLCServerException("Unknown: " + getDescriptionForExceptionMessage(), Status.NOT_FOUND);
                }

                // This happens when project is created but has no revision
                LOGGER.debug("Can't get base revision for {} because the project is created but has no revision", getDescriptionForExceptionMessage());
                return null;
            }
            catch (Exception e)
            {
                throw buildException(e,
                        () -> "User " + getCurrentUser() + " is not allowed to get base revision for " + getDescriptionForExceptionMessage(),
                        () -> "Unknown: " + getDescriptionForExceptionMessage(),
                        () -> "Error getting base revision for " + getDescriptionForExceptionMessage());
            }
        }

        private Commit getBaseCommit(CommitsApi commitsApi, String referenceId, String filePath) throws GitLabApiException
        {
            Pager<Commit> pager = withRetries(() -> commitsApi.getCommits(this.projectId.getGitLabId(), referenceId, null, null, filePath, 1));
            List<Commit> page = pager.last();
            return ((page == null) || page.isEmpty()) ? null : page.get(0);
        }

        @Override
        public Revision getRevision(String revisionId)
        {
            LegendSDLCServerException.validateNonNull(revisionId, "revisionId may not be null");
            CommitsApi commitsApi = getGitLabApi(this.projectId.getGitLabMode()).getCommitsApi();
            String resolvedRevisionId;
            try
            {
                resolvedRevisionId = resolveRevisionId(revisionId, this);
            }
            catch (Exception e)
            {
                throw buildException(e,
                        () -> "User " + getCurrentUser() + " is not allowed to access revision " + revisionId + " of project " + this.projectId,
                        () -> "Unknown revision " + revisionId + " of project " + this.projectId,
                        () -> "Failed to get revision " + revisionId + " of project " + this.projectId
                );
            }
            if (resolvedRevisionId == null)
            {
                throw new LegendSDLCServerException("Failed to resolve revision " + revisionId + " of project " + this.projectId, Status.NOT_FOUND);
            }
            // Get the commit
            Commit commit;
            try
            {
                commit = withRetries(() -> commitsApi.getCommit(this.projectId.getGitLabId(), resolvedRevisionId));
            }
            catch (Exception e)
            {
                throw buildException(e,
                        () -> "User " + getCurrentUser() + " is not allowed to access revision " + resolvedRevisionId + " for " + getDescriptionForExceptionMessage(),
                        () -> "Revision " + resolvedRevisionId + " is unknown for " + getDescriptionForExceptionMessage(),
                        () -> "Error accessing revision " + resolvedRevisionId + " for " + getDescriptionForExceptionMessage());
            }

            // Validate the commit is for the appropriate branch
            String referenceId = getReference();
            try
            {
                Pager<CommitRef> commitRefPager = withRetries(() -> commitsApi.getCommitRefs(this.projectId.getGitLabId(), resolvedRevisionId, RefType.BRANCH, ITEMS_PER_PAGE));
                if (PagerTools.stream(commitRefPager).map(CommitRef::getName).noneMatch(referenceId::equals))
                {
                    throw new LegendSDLCServerException("Revision " + resolvedRevisionId + " is unknown for " + getDescriptionForExceptionMessage(), Status.NOT_FOUND);
                }
            }
            catch (Exception e)
            {
                throw buildException(e,
                        () -> "User " + getCurrentUser() + " is not allowed to access revision " + resolvedRevisionId + " for " + getDescriptionForExceptionMessage(),
                        () -> "Revision " + resolvedRevisionId + " is unknown for " + getDescriptionForExceptionMessage(),
                        () -> "Error accessing revision " + resolvedRevisionId + "for " + getDescriptionForExceptionMessage());
            }

            // Validate the commit is for the appropriate files
            if (this.paths != null)
            {
                try
                {
                    Stream<Commit> commitStream = getAllCommits(commitsApi, referenceId, commit.getCommittedDate(), commit.getCommittedDate(), ITEMS_PER_PAGE);
                    if ((commitStream == null) || commitStream.map(Commit::getId).noneMatch(resolvedRevisionId::equals))
                    {
                        throw new LegendSDLCServerException("Revision " + resolvedRevisionId + " is unknown for " + getDescriptionForExceptionMessage(), Status.NOT_FOUND);
                    }
                }
                catch (Exception e)
                {
                    throw buildException(e,
                            () -> "User " + getCurrentUser() + " is not allowed to access revisions for " + getDescriptionForExceptionMessage(),
                            () -> "Unknown: " + getDescriptionForExceptionMessage(),
                            () -> "Error accessing revisions for " + getDescriptionForExceptionMessage());
                }
            }

            return fromGitLabCommit(commit);
        }

        @Override
        public Stream<Revision> getAllRevisions(Predicate<? super Revision> predicate, Instant since, Instant until, Integer limit)
        {
            boolean limited = (limit != null) && (limit > 0);
            int itemsPerPage = limited ? Math.min(limit, ITEMS_PER_PAGE) : ITEMS_PER_PAGE;
            try
            {
                CommitsApi commitsApi = getGitLabApi(this.projectId.getGitLabMode()).getCommitsApi();
                String branchName = getReference();
                Stream<Commit> commitStream = getAllCommits(commitsApi, branchName, toDateIfNotNull(since), toDateIfNotNull(until), itemsPerPage);
                if (commitStream == null)
                {
                    if (!referenceExists())
                    {
                        throw new LegendSDLCServerException("Unknown: " + getDescriptionForExceptionMessage(), Status.NOT_FOUND);
                    }
                    return Stream.empty();
                }

                Stream<Revision> revisionStream = commitStream.map(GitLabApiWithFileAccess::fromGitLabCommit);
                if (predicate != null)
                {
                    revisionStream = revisionStream.filter(predicate);
                }
                if (limited)
                {
                    revisionStream = revisionStream.limit(limit);
                }
                return revisionStream;
            }
            catch (Exception e)
            {
                throw buildException(e,
                        () -> "User " + getCurrentUser() + " is not allowed to get revisions for " + getDescriptionForExceptionMessage(),
                        () -> "Unknown: " + getDescriptionForExceptionMessage(),
                        () -> "Error getting revisions for " + getDescriptionForExceptionMessage());
            }
        }

        private Stream<Commit> getAllCommits(CommitsApi commitsApi, String branchName, Date since, Date until, int itemsPerPage) throws GitLabApiException
        {
            if (this.paths == null)
            {
                Pager<Commit> pager = withRetries(() -> commitsApi.getCommits(this.projectId.getGitLabId(), branchName, since, until, null, itemsPerPage));
                return PagerTools.isEmpty(pager) ? null : PagerTools.stream(pager);
            }

            Stream<Commit> commitStream = null;
            int streamCount = 0;
            for (String path : this.paths)
            {
                Pager<Commit> pager = withRetries(() -> commitsApi.getCommits(this.projectId.getGitLabId(), branchName, since, until, path, itemsPerPage));
                if (!PagerTools.isEmpty(pager))
                {
                    streamCount++;
                    Stream<Commit> pathCommitStream = PagerTools.stream(pager);
                    commitStream = (commitStream == null) ? pathCommitStream : Stream.concat(commitStream, pathCommitStream);
                }
            }
            if ((commitStream != null) && (streamCount > 1))
            {
                MutableSet<String> ids = Sets.mutable.empty();
                commitStream = commitStream.filter(commit -> ids.add(commit.getId()));
            }
            return commitStream;
        }

        protected abstract String getReference();

        protected abstract boolean referenceExists() throws GitLabApiException;

        protected String getDescriptionForExceptionMessage()
        {
            StringBuilder builder = new StringBuilder();
            if (this.paths != null)
            {
                if (this.paths.size() == 1)
                {
                    builder.append(this.paths.get(0));
                }
                else
                {
                    this.paths.appendString(builder, "{", ", ", "}");
                }
                builder.append(" in ");
            }
            int lengthBefore = builder.length();
            appendReferenceDescription(builder);
            if (builder.length() != lengthBefore)
            {
                builder.append(" in ");
            }
            builder.append("project ").append(this.projectId);
            return builder.toString();

        }

        protected abstract void appendReferenceDescription(StringBuilder builder);
    }

    private class GitLabRevisionAccessContext extends AbstractGitLabRevisionAccessContext
    {
        private final String workspaceId;
        private final ProjectFileAccessProvider.WorkspaceAccessType workspaceAccessType;

        private GitLabRevisionAccessContext(GitLabProjectId projectId, String workspaceId, ProjectFileAccessProvider.WorkspaceAccessType workspaceAccessType, Iterable<? extends String> paths)
        {
            super(projectId, paths);
            this.workspaceId = workspaceId;
            this.workspaceAccessType = workspaceAccessType;
            if (this.workspaceId != null && this.workspaceAccessType == null)
            {
                throw new RuntimeException("workspace access type is required when workspace ID is specified");
            }
        }

        @Override
        protected String getReference()
        {
            return getBranchName(this.workspaceId, this.workspaceAccessType);
        }

        @Override
        protected boolean referenceExists() throws GitLabApiException
        {
            if (this.workspaceId == null)
            {
                return true;
            }

            try
            {
                RepositoryApi repositoryApi = getGitLabApi(this.projectId.getGitLabMode()).getRepositoryApi();
                Branch branch = withRetries(() -> repositoryApi.getBranch(this.projectId.getGitLabId(), getReference()));
                return branch != null;
            }
            catch (GitLabApiException e)
            {
                if (GitLabApiTools.isNotFoundGitLabApiException(e))
                {
                    return false;
                }
                throw e;
            }
        }

        @Override
        protected void appendReferenceDescription(StringBuilder builder)
        {
            if (this.workspaceId != null)
            {
                builder.append(this.workspaceAccessType.getLabel()).append(" ").append(this.workspaceId);
            }
        }

        @Override
        public Revision getBaseRevision()
        {
            if (this.workspaceId == null)
            {
                return super.getBaseRevision();
            }

            try
            {
                RepositoryApi repositoryApi = getGitLabApi(this.projectId.getGitLabMode()).getRepositoryApi();
                Revision workspaceBaseRevision = fromGitLabCommit(withRetries(() -> repositoryApi.getMergeBase(this.projectId.getGitLabId(), Arrays.asList(MASTER_BRANCH, getReference()))));
                if (this.paths == null)
                {
                    return workspaceBaseRevision;
                }

                Revision pathsBaseRevision = super.getBaseRevision();
                if (workspaceBaseRevision == null)
                {
                    return pathsBaseRevision;
                }
                if (pathsBaseRevision == null)
                {
                    return workspaceBaseRevision;
                }
                if (Objects.equals(workspaceBaseRevision.getId(), pathsBaseRevision.getId()))
                {
                    return workspaceBaseRevision;
                }

                Instant workspaceCommitted = workspaceBaseRevision.getCommittedTimestamp();
                Instant pathCommitted = pathsBaseRevision.getCommittedTimestamp();
                return ((pathCommitted != null) && (workspaceCommitted != null) && pathCommitted.isAfter(workspaceCommitted)) ? pathsBaseRevision : workspaceBaseRevision;
            }
            catch (Exception e)
            {
                throw buildException(e,
                        () -> "User " + getCurrentUser() + " is not allowed to get base revision for " + getDescriptionForExceptionMessage(),
                        () -> "Unknown: " + getDescriptionForExceptionMessage(),
                        () -> "Error getting base revision for " + getDescriptionForExceptionMessage());
            }
        }
    }

    private class GitLabProjectVersionRevisionAccessContext extends AbstractGitLabRevisionAccessContext
    {
        private final VersionId versionId;

        private GitLabProjectVersionRevisionAccessContext(GitLabProjectId projectId, VersionId versionId, Iterable<? extends String> paths)
        {
            super(projectId, paths);
            this.versionId = versionId;
        }

        @Override
        protected String getReference()
        {
            return buildVersionTagName(this.versionId);
        }

        @Override
        protected boolean referenceExists() throws GitLabApiException
        {
            try
            {
                Tag tag = getGitLabApi(this.projectId.getGitLabMode()).getTagsApi().getTag(this.projectId.getGitLabId(), getReference());
                return tag != null;
            }
            catch (GitLabApiException e)
            {
                if (GitLabApiTools.isNotFoundGitLabApiException(e))
                {
                    return false;
                }
                throw e;
            }
        }

        @Override
        protected void appendReferenceDescription(StringBuilder builder)
        {
            this.versionId.appendVersionIdString(builder.append("version "));
        }
    }

    private class GitLabProjectFileFileModificationContext implements FileModificationContext
    {
        private final GitLabProjectId projectId;
        private final String workspaceId;
        private final String revisionId;
        private final ProjectFileAccessProvider.WorkspaceAccessType workspaceAccessType;

        private GitLabProjectFileFileModificationContext(GitLabProjectId projectId, String workspaceId, String revisionId, ProjectFileAccessProvider.WorkspaceAccessType workspaceAccessType)
        {
            this.projectId = projectId;
            this.workspaceId = workspaceId;
            this.revisionId = revisionId;
            this.workspaceAccessType = workspaceAccessType;
            if (this.workspaceId != null && this.workspaceAccessType == null)
            {
                throw new RuntimeException("workspace access type is required when workspace ID is specified");
            }
        }

        @Override
        public Revision submit(String message, List<? extends ProjectFileOperation> operations)
        {
            try
            {
                int changeCount = operations.size();
                List<CommitAction> commitActions = operations.stream().map(this::fileOperationToCommitAction).collect(Collectors.toCollection(() -> Lists.mutable.ofInitialCapacity(changeCount)));
                String referenceRevisionId = this.revisionId;
                if (commitActions.stream().anyMatch(ca -> (ca.getAction() == Action.MOVE) && (ca.getContent() == null)))
                {
                    referenceRevisionId = fillInMissingMoveContent(commitActions);
                }
                Commit commit;
                if (changeCount > MAX_COMMIT_SIZE)
                {
                    commit = commitWithTemporaryBranch(message, commitActions, referenceRevisionId);
                }
                else
                {
                    // here we already assumed that we have the correct branch, if `referenceRevisionId` is not null, it means we have some
                    // information about the state of the branch and used it to create the operations. In this case, we're making sure
                    // that there have been NO subsequent comments since we got that information, otherwise, our operations are invalid
                    if (referenceRevisionId != null)
                    {
                        LOGGER.debug("Checking that {} {} in project {} is at revision {}", this.workspaceAccessType.getLabel(), this.workspaceId, this.projectId, referenceRevisionId);
                        String targetBranchRevision = getCurrentRevisionId(this.projectId, this.workspaceId, this.workspaceAccessType);
                        if (!referenceRevisionId.equals(targetBranchRevision))
                        {
                            String msg = "Expected " + this.workspaceAccessType.getLabel() + " " + this.workspaceId + " in project " + this.projectId + " to be at revision " + referenceRevisionId + "; instead it was at revision " + targetBranchRevision;
                            LOGGER.info(msg);
                            throw new LegendSDLCServerException(msg, Status.CONFLICT);
                        }
                    }
                    String branchName = getBranchName(this.workspaceId, this.workspaceAccessType);
                    commit = getGitLabApi(this.projectId.getGitLabMode()).getCommitsApi().createCommit(this.projectId.getGitLabId(), branchName, message, null, null, null, commitActions);
                }
                if (this.workspaceId == null)
                {
                    LOGGER.debug("Committed {} changes to project {}: {}", changeCount, this.projectId, commit.getId());
                }
                else
                {
                    LOGGER.debug("Committed {} changes to {} {} in project {}: {}", changeCount, this.workspaceAccessType.getLabel(), this.workspaceId, this.projectId, commit.getId());
                }
                return fromGitLabCommit(commit);
            }
            catch (Exception e)
            {
                // TODO improve exception handling
                throw buildException(e,
                        () -> "User " + getCurrentUser() + " is not allowed to perform changes on " + this.workspaceAccessType.getLabel() + " " + this.workspaceId + " in project " + this.projectId,
                        () -> "Unknown " + this.workspaceAccessType.getLabel() + " (" + this.workspaceId + ") or project (" + this.projectId + ")",
                        () -> "Failed to perform changes on " + this.workspaceAccessType.getLabel() + " " + this.workspaceId + " in project " + this.projectId + " (message: " + message + ")");
            }
        }

        private CommitAction fileOperationToCommitAction(ProjectFileOperation fileOperation)
        {
            if (fileOperation instanceof ProjectFileOperation.AddFile)
            {
                return new CommitAction()
                        .withAction(Action.CREATE)
                        .withFilePath(fileOperation.getPath())
                        .withEncoding(Encoding.BASE64)
                        .withContent(encodeBase64(((ProjectFileOperation.AddFile) fileOperation).getContent()));
            }
            if (fileOperation instanceof ProjectFileOperation.ModifyFile)
            {
                return new CommitAction()
                        .withAction(Action.UPDATE)
                        .withFilePath(toGitLabFilePath(fileOperation.getPath()))
                        .withEncoding(Encoding.BASE64)
                        .withContent(encodeBase64(((ProjectFileOperation.ModifyFile) fileOperation).getNewContent()));
            }
            if (fileOperation instanceof ProjectFileOperation.DeleteFile)
            {
                return new CommitAction()
                        .withAction(Action.DELETE)
                        .withFilePath(toGitLabFilePath(fileOperation.getPath()));
            }
            if (fileOperation instanceof ProjectFileOperation.MoveFile)
            {
                ProjectFileOperation.MoveFile moveFileOperation = (ProjectFileOperation.MoveFile) fileOperation;
                CommitAction commitAction = new CommitAction()
                        .withAction(Action.MOVE)
                        .withPreviousPath(toGitLabFilePath(moveFileOperation.getPath()))
                        .withFilePath(toGitLabFilePath(moveFileOperation.getNewPath()));

                byte[] newContent = moveFileOperation.getNewContent();
                if (newContent != null)
                {
                    commitAction.setEncoding(Encoding.BASE64);
                    commitAction.setContent(encodeBase64(newContent));
                }

                return commitAction;
            }
            throw new IllegalArgumentException("Unsupported project file operation: " + fileOperation);
        }

        private String fillInMissingMoveContent(List<? extends CommitAction> commitActions) throws GitLabApiException
        {
            String referenceRevisionId = this.revisionId;
            // Note: we index move actions by both previous and new path
            Map<String, List<CommitAction>> commitActionsByPath = Maps.mutable.empty();
            for (CommitAction commitAction : commitActions)
            {
                if (Action.MOVE == commitAction.getAction())
                {
                    String content = commitAction.getContent();
                    if (content == null)
                    {
                        List<CommitAction> previousCommitActionsForPath = commitActionsByPath.getOrDefault(commitAction.getPreviousPath(), Collections.emptyList());
                        if (previousCommitActionsForPath.isEmpty())
                        {
                            if (referenceRevisionId == null)
                            {
                                referenceRevisionId = getCurrentRevisionId(this.projectId, this.workspaceId, this.workspaceAccessType);
                                LOGGER.debug("Using current revision ({}) as reference revision for filling in content for move operations", referenceRevisionId);
                            }
                            LOGGER.debug("Getting content for move from {} to {} from revision {}", commitAction.getPreviousPath(), commitAction.getFilePath(), referenceRevisionId);
                            // TODO handle not found case
                            RepositoryFile file = getGitLabApi(this.projectId.getGitLabMode()).getRepositoryFileApi().getFile(this.projectId.getGitLabId(), commitAction.getPreviousPath(), referenceRevisionId, true);
                            commitAction.setEncoding(file.getEncoding());
                            commitAction.setContent(file.getContent());
                        }
                        else
                        {
                            LOGGER.debug("Getting content for move from {} to {} from previous commit action", commitAction.getPreviousPath(), commitAction.getFilePath());
                            // TODO throw if lastCommitActionForPath.getContent is null - or make sure this case can never happen
                            CommitAction lastCommitActionForPath = previousCommitActionsForPath.get(previousCommitActionsForPath.size() - 1);
                            commitAction.setEncoding(lastCommitActionForPath.getEncoding());
                            commitAction.setContent(lastCommitActionForPath.getContent());
                        }
                    }
                    commitActionsByPath.computeIfAbsent(commitAction.getPreviousPath(), k -> Lists.mutable.empty()).add(commitAction);
                }
                commitActionsByPath.computeIfAbsent(commitAction.getFilePath(), k -> Lists.mutable.empty()).add(commitAction);
            }
            return referenceRevisionId;
        }

        private Commit commitWithTemporaryBranch(String message, List<CommitAction> commitActions, String referenceRevisionId)
        {
            int commitActionCount = commitActions.size();
            int commitSize = MAX_COMMIT_SIZE;
            int totalCommitCount = ((commitActionCount - 1) / commitSize) + 1;

            LOGGER.debug("Committing {} changes in {} commit(s)", commitActionCount, totalCommitCount);

            try (TemporaryBranch tempBranch = newTemporaryBranch(this.projectId, this.workspaceId, this.workspaceAccessType, referenceRevisionId))
            {
                LOGGER.debug("Committing into temporary branch for {} {} in project {}", this.workspaceAccessType.getLabel(), this.workspaceId, this.projectId);
                for (int i = 0, commitNumber = 1; i < commitActionCount; i += commitSize, commitNumber++)
                {
                    int end = Math.min(i + commitSize, commitActionCount);
                    LOGGER.debug("Committing part {} of {}: changes {}-{}", commitNumber, totalCommitCount, i + 1, end);
                    List<CommitAction> subList = commitActions.subList(i, end);
                    String subMessage = (totalCommitCount > 1) ? (message + " [" + commitNumber + " / " + totalCommitCount + "]") : message;
                    Commit commit = tempBranch.commit(subMessage, subList);
                    LOGGER.debug("Committed part {} of {}: {}", commitNumber, totalCommitCount, commit.getId());
                }
                Branch newBranch = tempBranch.replaceTargetAndDelete();
                Commit finalCommit = newBranch.getCommit();
                LOGGER.debug("Changes from temporary branch {} merged into {} {} of project {} at revision {}", tempBranch.getBranchName(), this.workspaceAccessType.getLabel(), this.workspaceId, this.projectId, finalCommit.getId());
                return finalCommit;
            }
            catch (LegendSDLCServerException e)
            {
                throw new LegendSDLCServerException("Error committing to " + this.workspaceAccessType.getLabel() + " " + this.workspaceId + " in project " + this.projectId + " with a temporary branch", e.getStatus(), e);
            }
            catch (Exception e)
            {
                // TODO improve exception handling
                throw new LegendSDLCServerException("Error committing to " + this.workspaceAccessType.getLabel() + " " + this.workspaceId + " in project " + this.projectId + " with a temporary branch", e);
            }
        }
    }

    protected String encodeBase64(byte[] content)
    {
        return new String(Base64.getEncoder().encode(content), StandardCharsets.ISO_8859_1);
    }

    protected void submitBackgroundTask(BackgroundTaskProcessor.Task task)
    {
        this.backgroundTaskProcessor.submitTask(task);
    }

    protected void submitBackgroundTask(BackgroundTaskProcessor.Task task, String description)
    {
        this.backgroundTaskProcessor.submitTask(task, description);
    }

    protected void submitBackgroundRetryableTask(BackgroundTaskProcessor.RetryableTask task)
    {
        this.backgroundTaskProcessor.submitRetryableTask(task, GitLabApiWithFileAccess::shouldRetryOnException);
    }

    protected void submitBackgroundRetryableTask(BackgroundTaskProcessor.RetryableTask task, long minWaitBetweenRetriesMillis)
    {
        this.backgroundTaskProcessor.submitRetryableTask(task, GitLabApiWithFileAccess::shouldRetryOnException, minWaitBetweenRetriesMillis);
    }

    protected void submitBackgroundRetryableTask(BackgroundTaskProcessor.RetryableTask task, String description)
    {
        this.backgroundTaskProcessor.submitRetryableTask(task, GitLabApiWithFileAccess::shouldRetryOnException, description);
    }

    protected void submitBackgroundRetryableTask(BackgroundTaskProcessor.RetryableTask task, long minWaitBetweenRetriesMillis, String description)
    {
        this.backgroundTaskProcessor.submitRetryableTask(task, GitLabApiWithFileAccess::shouldRetryOnException, minWaitBetweenRetriesMillis, description);
    }

    private String toGitLabFilePath(String path)
    {
        return ((path != null) && path.startsWith("/")) ? path.substring(1) : path;
    }

    private TemporaryBranch newTemporaryBranch(GitLabProjectId projectId, String workspaceId, ProjectFileAccessProvider.WorkspaceAccessType workspaceAccessType, String referenceRevisionId)
    {
        String initialRevisionId = (referenceRevisionId == null) ? getCurrentRevisionId(projectId, workspaceId, workspaceAccessType) : referenceRevisionId;
        return new TemporaryBranch(projectId, workspaceId, workspaceAccessType, initialRevisionId);
    }

    private static boolean shouldRetryOnException(Exception e)
    {
        if (!(e instanceof GitLabApiException))
        {
            return false;
        }

        GitLabApiException glae = (GitLabApiException) e;
        return GitLabApiTools.isRetryableGitLabApiException(glae) || (glae.getHttpStatus() == Status.INTERNAL_SERVER_ERROR.getStatusCode());
    }

    protected static boolean waitForPipelinesDeleteBranchAndVerify(GitLabApi gitLabApi, GitLabProjectId projectId, String branchName)
    {
        LOGGER.debug("Checking for pending pipelines for branch {} in project {}", branchName, projectId);
        try
        {
            Pager<Pipeline> pendingPipelines = GitLabApiTools.callWithRetries(() -> gitLabApi.getPipelineApi().getPipelines(projectId.getGitLabId(), Constants.PipelineScope.PENDING, PipelineStatus.PENDING, branchName, false, null, null, null, null, 1), 10, 1000L);
            if (!PagerTools.isEmpty(pendingPipelines))
            {
                LOGGER.debug("Found pending pipelines for branch {} in project {}", branchName, projectId);
                return false;
            }
        }
        catch (Exception e)
        {
            if (GitLabApiTools.isRetryableGitLabApiException(e))
            {
                return false;
            }
            // Don't let a non-retryable exception here block the delete
            LOGGER.warn("Error checking for pending pipelines for branch {} in project {}", branchName, projectId, e);
        }
        LOGGER.debug("Found no pending pipelines for branch {} in project {}", branchName, projectId);

        LOGGER.debug("Checking for running pipelines for branch {} in project {}", branchName, projectId);
        try
        {
            Pager<Pipeline> runningPipelines = GitLabApiTools.callWithRetries(() -> gitLabApi.getPipelineApi().getPipelines(projectId.getGitLabId(), Constants.PipelineScope.RUNNING, PipelineStatus.RUNNING, branchName, false, null, null, null, null, 1), 10, 1000L);
            if (!PagerTools.isEmpty(runningPipelines))
            {
                LOGGER.debug("Found running pipelines for branch {} in project {}", branchName, projectId);
                return false;
            }
        }
        catch (Exception e)
        {
            if (GitLabApiTools.isRetryableGitLabApiException(e))
            {
                return false;
            }
            // Don't let a non-retryable exception here block the delete
            LOGGER.warn("Error checking for running pipelines for branch {} in project {}", branchName, projectId, e);
        }
        LOGGER.debug("Found no running pipelines for branch {} in project {}", branchName, projectId);

        LOGGER.debug("Deleting branch {} in project {}", branchName, projectId);
        try
        {
            boolean success = GitLabApiTools.deleteBranchAndVerify(gitLabApi, projectId.getGitLabId(), branchName, 5, 1000L);
            if (success)
            {
                LOGGER.debug("Deleted branch {} in project {}", branchName, projectId);
            }
            else
            {
                LOGGER.debug("Did not delete branch {} in project {}", branchName, projectId);
            }
            return success;
        }
        catch (Exception e)
        {
            // a "not found" exception means the branch isn't there, and so doesn't need to be deleted
            if (GitLabApiTools.isNotFoundGitLabApiException(e))
            {
                LOGGER.debug("Branch {} in project {} cannot be found: no need to delete", branchName, projectId);
                return true;
            }

            StringBuilder builder = new StringBuilder("Error deleting branch ").append(branchName).append(" in project ").append(projectId);
            StringTools.appendThrowableMessageIfPresent(builder, e);
            String message = builder.toString();
            LOGGER.error(message, e);
            throw new LegendSDLCServerException(message, e);
        }
    }

    private class TemporaryBranch implements AutoCloseable
    {
        private final GitLabProjectId projectId;
        private final String workspaceId;
        private final ProjectFileAccessProvider.WorkspaceAccessType workspaceAccessType;
        private final String referenceCommitId;
        private String tempBranchName;
        private String lastSuccessfulCommitId;
        private boolean closed = false;

        private TemporaryBranch(GitLabProjectId projectId, String workspaceId, ProjectFileAccessProvider.WorkspaceAccessType workspaceAccessType, String referenceCommitId)
        {
            this.projectId = projectId;
            this.workspaceId = workspaceId;
            this.workspaceAccessType = workspaceAccessType;
            this.referenceCommitId = referenceCommitId;
        }

        String getBranchName()
        {
            return this.tempBranchName;
        }

        synchronized Commit commit(String message, List<CommitAction> commitActions)
        {
            checkOpen();

            CommitsApi commitsApi = getGitLabApi(this.projectId.getGitLabMode()).getCommitsApi();
            Exception lastException = null;
            for (int i = 1; i <= MAX_COMMIT_RETRIES; i++)
            {
                try
                {
                    if ((i > 1) || (this.tempBranchName == null))
                    {
                        createNewTempBranch();
                    }
                    Commit commit = commitsApi.createCommit(this.projectId.getGitLabId(), this.tempBranchName, message, null, null, null, commitActions);
                    if (i > 1)
                    {
                        LOGGER.debug("Commit succeeded on try {}", i);
                    }
                    this.lastSuccessfulCommitId = commit.getId();
                    return commit;
                }
                catch (Exception e)
                {
                    GitLabApiException glae = GitLabApiTools.findGitLabApiException(e);
                    if (glae != null)
                    {
                        // a client error should be considered a fatal error that stops retries
                        int statusCode = glae.getHttpStatus();
                        if (Family.familyOf(statusCode) == Family.CLIENT_ERROR)
                        {
                            StringBuilder builder = new StringBuilder("Error committing to temporary branch ").append(this.tempBranchName)
                                    .append("for ").append(this.workspaceAccessType.getLabel()).append(" ").append(this.workspaceId)
                                    .append(" in project ").append(this.projectId);
                            StringTools.appendThrowableMessageIfPresent(builder, e);
                            String msg = builder.toString();
                            LOGGER.error(msg, e);
                            if (LOGGER.isDebugEnabled())
                            {
                                StringBuilder debugMessage = new StringBuilder("Commit actions:");
                                for (CommitAction commitAction : commitActions)
                                {
                                    Action action = commitAction.getAction();
                                    debugMessage.append("\n\t").append(action).append(": ");
                                    if (action == Action.MOVE)
                                    {
                                        debugMessage.append(commitAction.getPreviousPath()).append(" -> ");
                                    }
                                    debugMessage.append(commitAction.getFilePath());
                                }
                                LOGGER.debug(debugMessage.toString());
                            }
                            throw new LegendSDLCServerException(msg, Status.fromStatusCode(statusCode), e);
                        }
                    }
                    LOGGER.error("Commit failed on try {}", i, e);
                    lastException = e;
                }
            }

            // Reached the max number of retries, give up
            StringBuilder builder = new StringBuilder("Failed to commit to temporary branch for ").append(this.workspaceAccessType.getLabel()).append(" ").append(this.workspaceId)
                    .append(" in project ").append(this.projectId).append(" after ").append(MAX_COMMIT_RETRIES).append(" tries");
            StringTools.appendThrowableMessageIfPresent(builder, lastException);
            String msg = builder.toString();
            LOGGER.error(msg, lastException);
            throw new LegendSDLCServerException(msg, lastException);
        }

        synchronized Branch replaceTargetAndDelete()
        {
            checkOpen();

            if (this.tempBranchName == null)
            {
                throw new IllegalStateException("No temporary branch has been created yet");
            }
            if (this.lastSuccessfulCommitId == null)
            {
                throw new IllegalStateException("No commits on temporary branch " + this.tempBranchName + " in project " + this.projectId);
            }

            String targetBranchName = GitLabApiWithFileAccess.this.getBranchName(this.workspaceId, this.workspaceAccessType);
            LOGGER.debug("Replacing target branch {} with temporary branch {} in project {}", targetBranchName, this.tempBranchName, this.projectId);

            RepositoryApi repositoryApi = getGitLabApi(this.projectId.getGitLabMode()).getRepositoryApi();

            Branch targetBranch;
            try
            {
                targetBranch = withRetries(() -> GitLabApiTools.getBranch(repositoryApi, this.projectId.getGitLabId(), targetBranchName));
            }
            catch (Exception e)
            {
                throw buildException(e,
                        () -> "User " + getCurrentUser() + " is not allowed to get " + this.workspaceAccessType.getLabel() + " " + this.workspaceId + " in project " + this.projectId,
                        () -> "Unknown " + this.workspaceAccessType.getLabel() + " (" + this.workspaceId + ") or project (" + this.projectId + ")",
                        () -> "Failed to get " + this.workspaceAccessType.getLabel() + " " + this.workspaceId + " in project " + this.projectId);
            }

            if (targetBranch != null)
            {
                Commit targetBranchCommit = targetBranch.getCommit();
                String targetBranchCommitId = (targetBranchCommit == null) ? null : targetBranchCommit.getId();
                if (!this.referenceCommitId.equals(targetBranchCommitId))
                {
                    throw new LegendSDLCServerException("Expected " + this.workspaceAccessType.getLabel() + " " + this.workspaceId + " to be at revision " + this.referenceCommitId + ", found " + targetBranchCommitId);
                }

                boolean oldDeleted;
                try
                {
                    oldDeleted = GitLabApiTools.deleteBranchAndVerify(repositoryApi, this.projectId.getGitLabId(), targetBranchName, 20, 1_000);
                }
                catch (Exception e)
                {
                    throw buildException(e,
                            () -> "User " + getCurrentUser() + " is not allowed to delete " + this.workspaceAccessType.getLabel() + " " + this.workspaceId + " in project " + this.projectId,
                            () -> "Unknown " + this.workspaceAccessType.getLabel() + " (" + this.workspaceId + ") or project (" + this.projectId + ")",
                            () -> "Failed to delete " + this.workspaceAccessType.getLabel() + " " + this.workspaceId + " in project " + this.projectId);
                }
                if (!oldDeleted)
                {
                    throw new LegendSDLCServerException("Failed to delete " + this.workspaceAccessType.getLabel() + " " + this.workspaceId + " in project " + this.projectId);
                }
            }

            Branch newBranch;
            try
            {
                newBranch = GitLabApiTools.createBranchAndVerify(repositoryApi, this.projectId.getGitLabId(), targetBranchName, this.lastSuccessfulCommitId, 30, 1_000);
            }
            catch (Exception e)
            {
                throw buildException(e,
                        () -> "User " + getCurrentUser() + " is not allowed to create " + this.workspaceAccessType.getLabel() + " " + this.workspaceId + " in project " + this.projectId + " from revision " + this.lastSuccessfulCommitId,
                        () -> "Unknown revision (" + this.lastSuccessfulCommitId + "), " + this.workspaceAccessType.getLabel() + " (" + this.workspaceId + ") or project (" + this.projectId + ")",
                        () -> "Failed to create " + this.workspaceAccessType.getLabel() + " " + this.workspaceId + " in project " + this.projectId + " from revision " + this.lastSuccessfulCommitId);
            }
            if (newBranch == null)
            {
                throw new LegendSDLCServerException("Failed to create " + this.workspaceAccessType.getLabel() + " " + this.workspaceId + " in project " + this.projectId + " from revision " + this.lastSuccessfulCommitId);
            }

            deleteTempBranch(this.tempBranchName);
            this.closed = true;
            return newBranch;
        }

        public synchronized void delete()
        {
            checkOpen();
            if (this.tempBranchName == null)
            {
                LOGGER.debug("No temporary branch to delete for {} in project {}", this.workspaceAccessType.getLabel(), this.projectId);
            }
            else
            {
                deleteTempBranch(this.tempBranchName);
            }
            this.closed = true;
        }

        @Override
        public synchronized void close()
        {
            if (!this.closed)
            {
                delete();
            }
        }

        private synchronized void createNewTempBranch()
        {
            String newTempBranchName = newUserTemporaryBranchName(this.workspaceId);
            String branchCreationRef = (this.lastSuccessfulCommitId == null) ? this.referenceCommitId : this.lastSuccessfulCommitId;
            LOGGER.debug("Creating temporary branch for {} {} in project {} from {}: {}", this.workspaceAccessType.getLabel(), this.workspaceId, this.projectId, branchCreationRef, newTempBranchName);
            // Create new temp branch
            RepositoryApi repositoryApi = getGitLabApi(this.projectId.getGitLabMode()).getRepositoryApi();
            Branch tempBranch;
            try
            {
                tempBranch = GitLabApiTools.createBranchAndVerify(repositoryApi, this.projectId.getGitLabId(), newTempBranchName, branchCreationRef, 30, 1_000);
                LOGGER.debug("Created temporary branch for {} {} in project {} from {}: {}", this.workspaceAccessType.getLabel(), this.workspaceId, this.projectId, branchCreationRef, newTempBranchName);
            }
            catch (Exception e)
            {
                LOGGER.debug("Failed to create temporary branch for {} {} in project {} from {}: {}", this.workspaceAccessType.getLabel(), this.workspaceId, this.projectId, branchCreationRef, newTempBranchName);
                throw buildException(e,
                        () -> "User " + getCurrentUser() + " is not allowed to create temporary branch " + newTempBranchName + " in project " + this.projectId + " from revision " + branchCreationRef,
                        () -> "Unknown project " + this.projectId + " or revision " + branchCreationRef,
                        () -> "Error creating temporary branch " + newTempBranchName + " for " + this.workspaceAccessType.getLabel() + " " + this.workspaceId + " in project " + this.projectId + " from revision " + branchCreationRef);
            }
            if (tempBranch == null)
            {
                throw new LegendSDLCServerException("Failed to create temporary branch " + newTempBranchName + " in project " + projectId + " from revision " + branchCreationRef);
            }
            // Delete old one, if it exists
            if (this.tempBranchName != null)
            {
                deleteTempBranch(this.tempBranchName);
            }
            // Record the new temp branch name
            this.tempBranchName = newTempBranchName;
        }

        private void deleteTempBranch(String branchName)
        {
            GitLabApi gitLabApi = getGitLabApi(this.projectId.getGitLabMode());
            GitLabProjectId projectId = this.projectId;
            submitBackgroundRetryableTask(() -> waitForPipelinesDeleteBranchAndVerify(gitLabApi, projectId, branchName), 5000L, "delete " + branchName);
        }

        private void checkOpen()
        {
            if (this.closed)
            {
                throw new IllegalStateException("Temporary branch " + this.tempBranchName + " in project " + this.projectId + " has already been closed");
            }
        }
    }

    private static class ArchiveStreamProjectFileSpliterator implements Spliterator<ProjectFileAccessProvider.ProjectFile>, Closeable
    {
        private final Object streamLock = new Object();
        private final ArchiveInputStream stream;
        private ArchiveEntry currentEntry = null;
        private boolean done = false;

        private ArchiveStreamProjectFileSpliterator(ArchiveInputStream stream)
        {
            this.stream = stream;
        }

        @Override
        public synchronized boolean tryAdvance(Consumer<? super ProjectFileAccessProvider.ProjectFile> action)
        {
            ProjectFileAccessProvider.ProjectFile file = getNextProjectFile();
            if (file == null)
            {
                return false;
            }
            action.accept(file);
            return true;
        }

        @Override
        public synchronized void forEachRemaining(Consumer<? super ProjectFileAccessProvider.ProjectFile> action)
        {
            for (ProjectFileAccessProvider.ProjectFile file = getNextProjectFile(); file != null; file = getNextProjectFile())
            {
                action.accept(file);
            }
        }

        @Override
        public Spliterator<ProjectFileAccessProvider.ProjectFile> trySplit()
        {
            return null;
        }

        @Override
        public long estimateSize()
        {
            return this.done ? 0L : Long.MAX_VALUE;
        }

        @Override
        public long getExactSizeIfKnown()
        {
            return this.done ? 0L : -1L;
        }

        @Override
        public int characteristics()
        {
            return 0;
        }

        @Override
        public synchronized void close() throws IOException
        {
            synchronized (this.streamLock)
            {
                this.done = true;
                this.currentEntry = null;
                this.stream.close();
            }
        }

        private ProjectFileAccessProvider.ProjectFile getNextProjectFile()
        {
            ArchiveEntry entry = advanceCurrentEntry();
            if (entry == null)
            {
                return null;
            }

            String name = entry.getName();
            int firstSlash = name.indexOf('/');
            String path = (firstSlash == -1) ? name : name.substring(firstSlash);
            return ProjectFiles.newByteArrayProjectFile(path, p -> getContent(p, entry));
        }

        private ArchiveEntry advanceCurrentEntry()
        {
            synchronized (this.streamLock)
            {
                if (this.done)
                {
                    return null;
                }
                this.currentEntry = null;
                try
                {
                    ArchiveEntry entry = this.stream.getNextEntry();
                    // skip directory entries
                    while ((entry != null) && entry.isDirectory())
                    {
                        entry = this.stream.getNextEntry();
                    }
                    this.currentEntry = entry;
                    if (entry == null)
                    {
                        // no more archive entries, close
                        close();
                    }
                    return entry;
                }
                catch (IOException e)
                {
                    throw new RuntimeException(e);
                }
            }
        }

        private byte[] getContent(String path, ArchiveEntry entry)
        {
            synchronized (this.streamLock)
            {
                if (entry != this.currentEntry)
                {
                    throw new IllegalStateException("Error reading file \"" + path + "\": no longer the current entry");
                }

                long entrySize = entry.getSize();
                if (entrySize > Integer.MAX_VALUE)
                {
                    throw new RuntimeException(String.format("Error reading file \"%s\": is too large (%,d bytes)", path, entrySize));
                }
                try
                {
                    return IOTools.readAllBytes(this.stream, (int) entrySize);
                }
                catch (IOException e)
                {
                    throw new RuntimeException(StringTools.appendThrowableMessageIfPresent(new StringBuilder("Error reading file \"").append(path).append('"'), e).toString(), e);
                }
            }
        }
    }

    protected static Revision fromGitLabCommit(Commit commit)
    {
        if (commit == null)
        {
            return null;
        }

        String id = commit.getId();
        String authorName = commit.getAuthorName();
        Instant authoredTimestamp = toInstantIfNotNull(commit.getAuthoredDate());
        String committerName = commit.getCommitterName();
        Instant committedTimestamp = toInstantIfNotNull(commit.getCommittedDate());
        String message = commit.getMessage();
        return new Revision()
        {
            @Override
            public String getId()
            {
                return id;
            }

            @Override
            public String getAuthorName()
            {
                return authorName;
            }

            @Override
            public Instant getAuthoredTimestamp()
            {
                return authoredTimestamp;
            }

            @Override
            public String getCommitterName()
            {
                return committerName;
            }

            @Override
            public Instant getCommittedTimestamp()
            {
                return committedTimestamp;
            }

            @Override
            public String getMessage()
            {
                return message;
            }
        };
    }

    protected static Version fromGitLabTag(String projectId, Tag tag)
    {
        if (tag == null)
        {
            return null;
        }

        VersionId versionId = parseVersionTagName(tag.getName());
        String revisionId = tag.getCommit().getId();
        String notes = applyIfNotNull(Release::getDescription, tag.getRelease());
        return new Version()
        {
            @Override
            public VersionId getId()
            {
                return versionId;
            }

            @Override
            public String getProjectId()
            {
                return projectId;
            }

            @Override
            public String getRevisionId()
            {
                return revisionId;
            }

            @Override
            public String getNotes()
            {
                return notes;
            }
        };
    }
}<|MERGE_RESOLUTION|>--- conflicted
+++ resolved
@@ -491,11 +491,7 @@
             else
             {
                 MutableList<String> canonicalPathsList = Lists.mutable.withAll(canonicalPaths);
-<<<<<<< HEAD
-                if ((canonicalPathsList.size() == 1) && ProjectPaths.ROOT_DIRECTORY.equals(canonicalPathsList.get(0)))
-=======
                 if (canonicalPathsList.contains(ProjectPaths.ROOT_DIRECTORY))
->>>>>>> af7439b1
                 {
                     this.paths = null;
                 }
