--- conflicted
+++ resolved
@@ -80,15 +80,11 @@
         ProjectFileAccessProvider.FileAccessContext fileAccessContext = fileAccessProvider.getFileAccessContext(projectId, null, null, null);
         ProjectStructure projectStructure = ProjectStructure.getProjectStructure(fileAccessContext);
         String filePath = projectStructure.findEntityFile(entityPath, fileAccessContext);
+        if (filePath == null)
+        {
+            throw new LegendSDLCServerException("Cannot find entity \"" + entityPath + "\" in project " + projectId, Status.NOT_FOUND);
+        }
         String canonicalizedFilePath = ProjectPaths.canonicalizeFile(filePath);
-        if (canonicalizedFilePath == null)
-        {
-            throw new LegendSDLCServerException("Cannot find entity \"" + entityPath + "\" in project " + projectId, Status.NOT_FOUND);
-        }
-<<<<<<< HEAD
-=======
-        String canonicalizedFilePath = ProjectPaths.canonicalizeFile(filePath);
->>>>>>> af7439b1
         return new ProjectFileRevisionAccessContextWrapper(fileAccessProvider.getRevisionAccessContext(projectId, null, null, canonicalizedFilePath), new PackageablePathExceptionProcessor(entityPath, canonicalizedFilePath));
     }
 
@@ -103,11 +99,7 @@
         }
         ProjectStructure projectStructure = getProjectStructure(projectId, null, null, null);
         MutableList<String> directories = Iterate.collectWith(projectStructure.getEntitySourceDirectories(), ProjectStructure.EntitySourceDirectory::packagePathToFilePath, packagePath, Lists.mutable.empty());
-<<<<<<< HEAD
-        MutableList<String> canonicalizedAndReducedDirectories  = ProjectPaths.canonicalizeAndReduceDirectories(directories);
-=======
         MutableList<String> canonicalizedAndReducedDirectories = ProjectPaths.canonicalizeAndReduceDirectories(directories);
->>>>>>> af7439b1
         return new ProjectFileRevisionAccessContextWrapper(getProjectFileAccessProvider().getRevisionAccessContext(projectId, null, null, canonicalizedAndReducedDirectories), new PackageablePathExceptionProcessor(packagePath, canonicalizedAndReducedDirectories));
     }
 
@@ -206,29 +198,24 @@
         ProjectFileAccessProvider.FileAccessContext fileAccessContext = fileAccessProvider.getFileAccessContext(projectId, workspaceId, workspaceAccessType, null);
         ProjectStructure projectStructure = ProjectStructure.getProjectStructure(fileAccessContext);
         String filePath = projectStructure.findEntityFile(entityPath, fileAccessContext);
-        String canonicalizedFilePath = ProjectPaths.canonicalizeFile(filePath);
-        if (canonicalizedFilePath == null)
+        if (filePath == null)
         {
             throw new LegendSDLCServerException("Cannot find entity \"" + entityPath + "\" in " + workspaceAccessType.getLabel() + " " + workspaceId + " in project " + projectId, Status.NOT_FOUND);
         }
-<<<<<<< HEAD
-        return new ProjectFileRevisionAccessContextWrapper(fileAccessProvider.getRevisionAccessContext(projectId, workspaceId, workspaceAccessType, canonicalizedFilePath), new PackageablePathExceptionProcessor(entityPath, canonicalizedFilePath));
-    }
-
-    @Override
-    public RevisionAccessContext getUserWorkspacePackageRevisionContext(String projectId, String workspaceId, String packagePath)
-    {
-        return this.getWorkspacePackageRevisionContext(projectId, workspaceId, false, packagePath);
-    }
-
-    @Override
-    public RevisionAccessContext getGroupWorkspacePackageRevisionContext(String projectId, String workspaceId, String packagePath)
-    {
-        return this.getWorkspacePackageRevisionContext(projectId, workspaceId, true, packagePath);
-=======
         String canonicalizedFilePath = ProjectPaths.canonicalizeFile(filePath);
         return new ProjectFileRevisionAccessContextWrapper(fileAccessProvider.getRevisionAccessContext(projectId, workspaceId, workspaceAccessType, canonicalizedFilePath), new PackageablePathExceptionProcessor(entityPath, canonicalizedFilePath));
->>>>>>> af7439b1
+    }
+
+    @Override
+    public RevisionAccessContext getUserWorkspacePackageRevisionContext(String projectId, String workspaceId, String packagePath)
+    {
+        return this.getWorkspacePackageRevisionContext(projectId, workspaceId, false, packagePath);
+    }
+
+    @Override
+    public RevisionAccessContext getGroupWorkspacePackageRevisionContext(String projectId, String workspaceId, String packagePath)
+    {
+        return this.getWorkspacePackageRevisionContext(projectId, workspaceId, true, packagePath);
     }
 
     @Override
