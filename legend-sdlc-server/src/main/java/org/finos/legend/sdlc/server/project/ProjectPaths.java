// Copyright 2021 Goldman Sachs
//
// Licensed under the Apache License, Version 2.0 (the "License");
// you may not use this file except in compliance with the License.
// You may obtain a copy of the License at
//
//      http://www.apache.org/licenses/LICENSE-2.0
//
// Unless required by applicable law or agreed to in writing, software
// distributed under the License is distributed on an "AS IS" BASIS,
// WITHOUT WARRANTIES OR CONDITIONS OF ANY KIND, either express or implied.
// See the License for the specific language governing permissions and
// limitations under the License.

package org.finos.legend.sdlc.server.project;

import org.eclipse.collections.api.factory.Lists;
import org.eclipse.collections.api.list.MutableList;
import org.eclipse.collections.impl.utility.Iterate;

import java.util.Comparator;
import java.util.stream.Collectors;
import java.util.stream.Stream;

public class ProjectPaths
{
    public static final String PATH_SEPARATOR = "/";
    public static final String ROOT_DIRECTORY = PATH_SEPARATOR;

    public static String canonicalizeDirectory(String path)
    {
        switch (path.length())
        {
            case 0:
            {
                return ProjectPaths.ROOT_DIRECTORY;
            }
            case 1:
            {
                return ProjectPaths.ROOT_DIRECTORY.equals(path) ? ProjectPaths.ROOT_DIRECTORY : (PATH_SEPARATOR + path + PATH_SEPARATOR);
            }
            default:
            {
                return path.startsWith(PATH_SEPARATOR) ?
                        (path.endsWith(PATH_SEPARATOR) ? path : (path + PATH_SEPARATOR)) :
                        (path.endsWith(PATH_SEPARATOR) ? (PATH_SEPARATOR + path) : (PATH_SEPARATOR + path + PATH_SEPARATOR));
            }
        }
    }

    public static String canonicalizeFile(String path)
    {
        switch (path.length())
        {
            case 0:
            {
<<<<<<< HEAD
                return ProjectPaths.ROOT_DIRECTORY;
            }
            case 1:
            {
                return ProjectPaths.ROOT_DIRECTORY.equals(path) ? ProjectPaths.ROOT_DIRECTORY : (PATH_SEPARATOR + path + PATH_SEPARATOR);
=======
                throw new IllegalArgumentException("Invalid file path: " + path);
            }
            case 1:
            {
                if (ProjectPaths.ROOT_DIRECTORY.equals(path))
                {
                    throw new IllegalArgumentException("Invalid file path: " + path);
                }
                return PATH_SEPARATOR + path;
>>>>>>> af7439b1
            }
            default:
            {
                return path.startsWith(PATH_SEPARATOR) ? path : (PATH_SEPARATOR + path);
            }
        }
    }

    /**
     * Canonicalize and reduce a set of directories. In the resulting list, directory names are in a canonical form
     * (starting and ending with /), there are no duplicates, and no directory in the list is a sub-directory of any
     * other directory in the list. A consequence of this is that if the root directory, /, if present, it will be the
     * only directory in the list.
     *
     * @param directories iterable of directories
     * @return canonicalized and reduced set of directories
     */
    public static MutableList<String> canonicalizeAndReduceDirectories(Stream<? extends String> directories)
    {
        MutableList<String> canonicalDirectories = directories.map(ProjectPaths::canonicalizeDirectory).collect(Collectors.toCollection(Lists.mutable::empty));
        return reduceCanonicalDirectories(canonicalDirectories);
    }

    /**
     * Canonicalize and reduce a set of directories. In the resulting list, directory names are in a canonical form
     * (starting and ending with /), there are no duplicates, and no directory in the list is a sub-directory of any
     * other directory in the list. A consequence of this is that if the root directory, /, if present, it will be the
     * only directory in the list.
     *
     * @param directories iterable of directories
     * @return canonicalized and reduced set of directories
     */
    public static MutableList<String> canonicalizeAndReduceDirectories(Iterable<? extends String> directories)
    {
        MutableList<String> canonicalDirectories = Iterate.collect(directories, ProjectPaths::canonicalizeDirectory, Lists.mutable.empty());
        return reduceCanonicalDirectories(canonicalDirectories);
    }

    /**
     * Reduce a set of canonical directories by removing duplicates and sub-directories. The result is a list where
     * there are no duplicates and no directory is a sub-directory of any other.
     *
     * @param canonicalDirectories list of canonicalized directories
     * @return reduced list of directories
     */
    private static MutableList<String> reduceCanonicalDirectories(MutableList<String> canonicalDirectories)
    {
        if (canonicalDirectories.size() > 1)
        {
            // find and remove any sub-directories from the list
            canonicalDirectories.sort(Comparator.comparing(String::length).thenComparing(Comparator.naturalOrder()));

            if (ProjectPaths.ROOT_DIRECTORY.equals(canonicalDirectories.get(0)))
            {
                // special case: all other directories are sub-directories of /
                return Lists.fixedSize.with(ProjectPaths.ROOT_DIRECTORY);
            }

            int lastKept = 0;
            for (int i = 1; i < canonicalDirectories.size(); i++)
            {
                String directory = canonicalDirectories.get(i);
                if (canonicalDirectories.subList(0, i).noneSatisfy(directory::startsWith))
                {
                    if (++lastKept != i)
                    {
                        canonicalDirectories.set(lastKept, directory);
                    }
                }
            }
            int newSize = lastKept + 1;
            while (canonicalDirectories.size() > newSize)
            {
                canonicalDirectories.remove(canonicalDirectories.size() - 1);
            }
        }
        return canonicalDirectories;
    }
}<|MERGE_RESOLUTION|>--- conflicted
+++ resolved
@@ -54,13 +54,6 @@
         {
             case 0:
             {
-<<<<<<< HEAD
-                return ProjectPaths.ROOT_DIRECTORY;
-            }
-            case 1:
-            {
-                return ProjectPaths.ROOT_DIRECTORY.equals(path) ? ProjectPaths.ROOT_DIRECTORY : (PATH_SEPARATOR + path + PATH_SEPARATOR);
-=======
                 throw new IllegalArgumentException("Invalid file path: " + path);
             }
             case 1:
@@ -70,7 +63,6 @@
                     throw new IllegalArgumentException("Invalid file path: " + path);
                 }
                 return PATH_SEPARATOR + path;
->>>>>>> af7439b1
             }
             default:
             {
